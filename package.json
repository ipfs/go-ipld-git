{
  "author": "whyrusleeping",
  "bugs": {
    "url": "https://github.com/ipfs/go-ipld-git"
  },
  "gx": {
    "dvcsimport": "github.com/ipfs/go-ipld-git"
  },
  "gxDependencies": [
    {
      "author": "whyrusleeping",
      "hash": "QmPN7cwmpcc4DWXb4KTB9dNAJgjuPY69h3npsMfhRrQL9c",
      "name": "go-ipld-format",
      "version": "0.5.1"
    },
    {
      "author": "whyrusleeping",
      "hash": "QmNp85zy9RLrQ5oQD4hPyS39ezrrXpcaa7R4Y9kxdWQLLQ",
      "name": "go-cid",
      "version": "0.7.18"
    },
    {
      "author": "stebalien",
      "hash": "QmSn9Td7xgxm9EV7iEjTckpUWmWApggzPxu7eFGWkkpwin",
      "name": "go-block-format",
      "version": "0.1.4"
    },
    {
      "author": "multiformats",
      "hash": "QmU9a9NV9RdPNwZQDYd5uKsm6N6LJLSvLbywDDYFbaaC6P",
      "name": "go-multihash",
      "version": "1.0.5"
    }
  ],
  "gxVersion": "0.10.0",
  "language": "go",
  "license": "",
  "name": "go-ipld-git",
  "releaseCmd": "git commit -a -m \"gx publish $VERSION\"",
<<<<<<< HEAD
  "version": "0.1.4"
}
=======
  "version": "0.1.1"
}
>>>>>>> 3655eef0
<|MERGE_RESOLUTION|>--- conflicted
+++ resolved
@@ -37,10 +37,5 @@
   "license": "",
   "name": "go-ipld-git",
   "releaseCmd": "git commit -a -m \"gx publish $VERSION\"",
-<<<<<<< HEAD
   "version": "0.1.4"
-}
-=======
-  "version": "0.1.1"
-}
->>>>>>> 3655eef0
+}